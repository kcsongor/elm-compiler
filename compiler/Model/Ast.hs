--- conflicted
+++ resolved
@@ -8,12 +8,8 @@
 import qualified Text.Pandoc as Pandoc
 import Data.Data
 
-<<<<<<< HEAD
 data Module = Module [String] Exports Imports [Statement]
               deriving (Show)
-=======
-data Module = Module [String] Exports Imports [Statement] deriving (Show)
->>>>>>> ba5cd880
 
 type Exports = [String]
 
@@ -88,7 +84,7 @@
    case p of
      PRecord fs -> brkt (intercalate ", " fs)
      PVar x -> x
-     PAsVar x p -> x ++ "@(" ++ show p ++ ")"
+     PAsVar x p -> show p ++ " as " ++ x
      PAnything -> "_"
      PData "Cons" [hd@(PData "Cons" _),tl] ->
         parens (show hd) ++ " :: " ++ show tl
