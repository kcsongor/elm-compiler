module Parse.Expression (def,term,typeAnnotation) where

import Control.Arrow ((***))
import Control.Applicative ((<$>), (<*>))
import Data.List (foldl')
import Text.Parsec hiding (newline,spaces)
import Text.Parsec.Indent

import Parse.Helpers
import qualified Parse.Pattern as Pattern
import qualified Parse.Type as Type
import Parse.Binop
import Parse.Literal

import SourceSyntax.Location as Location
import SourceSyntax.Pattern hiding (tuple,list)
import qualified SourceSyntax.Literal as Literal
import SourceSyntax.Expression
import SourceSyntax.Declaration (Declaration(Definition))


--------  Basic Terms  --------

varTerm :: IParser (Expr t v)
varTerm = toVar <$> var <?> "variable"

toVar :: String -> Expr t v
toVar v = case v of "True"  -> Literal (Literal.Boolean True)
                    "False" -> Literal (Literal.Boolean False)
                    _       -> Var v

accessor :: IParser (Expr t v)
accessor = do
  (start, lbl, end) <- located (try (string "." >> rLabel))
  let loc e = Location.at start end e
  return (Lambda (PVar "_") (loc $ Access (loc $ Var "_") lbl))

negative :: IParser (Expr t v)
negative = do
  (start, nTerm, end) <-
      located (try (char '-' >> notFollowedBy (char '.' <|> char '-')) >> term)
  let loc e = Location.at start end e
  return (Binop "-" (loc $ Literal (Literal.IntNum 0)) nTerm)


--------  Complex Terms  --------

listTerm :: IParser (Expr t v)
listTerm = markdown' <|> braces (try range <|> ExplicitList <$> commaSep expr)
  where
    range = do
      lo <- expr
      padded (string "..")
      Range lo <$> expr

    markdown' = do
<<<<<<< HEAD
      pos <- getPosition
      let uid = show (sourceLine pos) ++ ":" ++ show (sourceColumn pos)
      (rawText, exprs) <- markdown (interpolation uid)
      let md = Pan.readMarkdown Pan.def (filter (/='\r') rawText)
      return (Markdown uid md exprs)
=======
      (rawText, exprs) <- markdown interpolation
      return (Markdown (filter (/='\r') rawText) exprs)
>>>>>>> c8643484

    span uid index =
        "<span id=\"md-" ++ uid ++ "-" ++ show index ++ "\"></span>"

    interpolation uid md exprs = do
      try (string "{{")
      e <- padded expr
      string "}}"
      return (md ++ span uid (length exprs), exprs ++ [e])

parensTerm :: IParser (LExpr t v)
parensTerm = try (parens opFn) <|> parens (tupleFn <|> parened)
  where
    opFn = do
      (start, op, end) <- located anyOp
      let loc = Location.at start end
      return . loc . Lambda (PVar "x") . loc . Lambda (PVar "y") . loc $
             Binop op (loc $ Var "x") (loc $ Var "y")

    tupleFn = do
      let comma = char ',' <?> "comma ','"
      (start, commas, end) <- located (comma >> many (whitespace >> comma))
      let vars = map (('v':) . show) [ 0 .. length commas + 1 ]
          loc = Location.at start end
      return $ foldr (\x e -> loc $ Lambda x e)
                 (loc . tuple $ map (loc . Var) vars) (map PVar vars)
    
    parened = do
      (start, es, end) <- located (commaSep expr)
      return $ case es of
                 [e] -> e
                 _   -> Location.at start end (tuple es)

recordTerm :: IParser (LExpr t v)
recordTerm = brackets $ choice [ misc, addLocation record ]
    where field = do
              label <- rLabel
              patterns <- spacePrefix Pattern.term
              padded equals
              body <- expr
              return (label, makeFunction patterns body)
              
          record = Record <$> commaSep field

          change = do
              lbl <- rLabel
              padded (string "<-")
              (,) lbl <$> expr

          remove r = addLocation (string "-" >> whitespace >> Remove r <$> rLabel)

          insert r = addLocation $ do
                       string "|" >> whitespace
                       Insert r <$> rLabel <*> (padded equals >> expr)

          modify r = addLocation
                     (string "|" >> whitespace >> Modify r <$> commaSep1 change)

          misc = try $ do
            record <- addLocation (Var <$> rLabel)
            opt <- padded (optionMaybe (remove record))
            case opt of
              Just e  -> try (insert e) <|> return e
              Nothing -> try (insert record) <|> try (modify record)
                        

term :: IParser (LExpr t v)
term =  addLocation (choice [ Literal <$> literal, listTerm, accessor, negative ])
    <|> accessible (addLocation varTerm <|> parensTerm <|> recordTerm)
    <?> "basic term (4, x, 'c', etc.)"

--------  Applications  --------

appExpr :: IParser (LExpr t v)
appExpr = do
  t <- term
  ts <- constrainedSpacePrefix term $ \str ->
            if null str then notFollowedBy (char '-') else return ()
  return $ case ts of
             [] -> t
             _  -> foldl' (\f x -> Location.merge f x $ App f x) t ts

--------  Normal Expressions  --------

binaryExpr :: IParser (LExpr t v)
binaryExpr = binops appExpr lastExpr anyOp
  where lastExpr = addLocation (choice [ ifExpr, letExpr, caseExpr ])
                <|> lambdaExpr

ifExpr :: IParser (Expr t v)
ifExpr = reserved "if" >> whitespace >> (normal <|> multiIf)
    where
      normal = do
        bool <- expr
        padded (reserved "then")
        thenBranch <- expr
        whitespace <?> "an 'else' branch" ; reserved "else" <?> "an 'else' branch" ; whitespace
        elseBranch <- expr
        return $ MultiIf [(bool, thenBranch),
                          (Location.sameAs elseBranch (Var "otherwise"), elseBranch)]
      multiIf = MultiIf <$> spaceSep1 iff
          where iff = do string "|" ; whitespace
                         b <- expr ; padded arrow
                         (,) b <$> expr

lambdaExpr :: IParser (LExpr t v)
lambdaExpr = do char '\\' <|> char '\x03BB' <?> "anonymous function"
                whitespace
                args <- spaceSep1 Pattern.term
                padded arrow
                body <- expr
                return (makeFunction args body)

defSet :: IParser [Def t v]
defSet = block (do d <- def ; whitespace ; return d)

letExpr :: IParser (Expr t v)
letExpr = do
  reserved "let" ; whitespace
  defs <- defSet
  padded (reserved "in")
  Let defs <$> expr

caseExpr :: IParser (Expr t v)
caseExpr = do
  reserved "case"; e <- padded expr; reserved "of"; whitespace
  Case e <$> (with <|> without)
    where case_ = do p <- Pattern.expr
                     padded arrow
                     (,) p <$> expr
          with    = brackets (semiSep1 (case_ <?> "cases { x -> ... }"))
          without = block (do c <- case_ ; whitespace ; return c)

expr = addLocation (choice [ ifExpr, letExpr, caseExpr ])
    <|> lambdaExpr
    <|> binaryExpr 
    <?> "an expression"

defStart :: IParser [Pattern]
defStart =
    choice [ do p1 <- try Pattern.term
                infics p1 <|> func p1
           , func =<< (PVar <$> parens symOp)
           , (:[]) <$> Pattern.expr
           ] <?> "the definition of a variable (x = ...)"
    where
      func pattern =
          case pattern of
            PVar v -> (pattern:) <$> spacePrefix Pattern.term
            _ -> do try (lookAhead (whitespace >> string "="))
                    return [pattern]

      infics p1 = do
        o:p <- try (whitespace >> anyOp)
        p2  <- (whitespace >> Pattern.term)
        return $ if o == '`' then [ PVar $ takeWhile (/='`') p, p1, p2 ]
                             else [ PVar (o:p), p1, p2 ]

makeFunction :: [Pattern] -> LExpr t v -> LExpr t v
makeFunction args body@(L s _) =
    foldr (\arg body' -> L s $ Lambda arg body') body args

definition :: IParser (Def t v)
definition = withPos $ do
  (name:args) <- defStart
  padded equals
  body <- expr
  return . Def name $ makeFunction args body

typeAnnotation :: IParser (Def t v)
typeAnnotation = TypeAnnotation <$> try start <*> Type.expr
  where
    start = do
      v <- lowVar <|> parens symOp
      padded hasType
      return v

def :: IParser (Def t v)
def = typeAnnotation <|> definition<|MERGE_RESOLUTION|>--- conflicted
+++ resolved
@@ -54,16 +54,10 @@
       Range lo <$> expr
 
     markdown' = do
-<<<<<<< HEAD
       pos <- getPosition
       let uid = show (sourceLine pos) ++ ":" ++ show (sourceColumn pos)
       (rawText, exprs) <- markdown (interpolation uid)
-      let md = Pan.readMarkdown Pan.def (filter (/='\r') rawText)
-      return (Markdown uid md exprs)
-=======
-      (rawText, exprs) <- markdown interpolation
-      return (Markdown (filter (/='\r') rawText) exprs)
->>>>>>> c8643484
+      return (Markdown uid (filter (/='\r') rawText) exprs)
 
     span uid index =
         "<span id=\"md-" ++ uid ++ "-" ++ show index ++ "\"></span>"
