--- conflicted
+++ resolved
@@ -9,7 +9,6 @@
 
 tests : Test
 tests =
-<<<<<<< HEAD
   let creationTests = suite "Creation"
         [ test "empty" <| assertEqual Array.empty (Array.fromList [])
         , test "initialize" <| assertEqual (Array.initialize 4 id) (Array.fromList [0,1,2,3])
@@ -52,45 +51,8 @@
         , test "foldr 2" <| assertEqual (Array.foldr (::) [] (Array.fromList [1,2,3])) [1,2,3]
         , test "filter" <| assertEqual (Array.filter (\x -> x `mod` 2 == 0) (Array.fromList [1..6])) (Array.fromList [2,4,6])
         ]
+      nativeTests =
+        [ test "jsArrays" <| assertEqual (Array.fromList [1..1100]) (Native.Array.fromJSArray (Native.Array.toJSArray (Array.fromList [1..1100])))
+        ]
   in
-    suite "Array Tests" [creationTests, basicsTests, getAndSetTests, takingArraysApartTests, mappingAndFoldingTests]
-=======
-    let creationTests = [ test "empty" <| assertEqual Array.empty (Array.fromList [])
-                        , test "initialize" <| assertEqual (Array.initialize 4 id) (Array.fromList [0,1,2,3])
-                        , test "initialize 2" <| assertEqual (Array.initialize 4 (\n -> n*n)) (Array.fromList [0,1,4,9])
-                        , test "initialize 3" <| assertEqual (Array.initialize 4 (always 0)) (Array.fromList [0,0,0,0])
-                        , test "initialize Empty" <| assertEqual (Array.initialize 0 id) Array.empty
-                        , test "initialize 4" <| assertEqual (Array.initialize 2 (always 0)) (Array.fromList [0,0])
-                        , test "repeat" <| assertEqual (Array.repeat 5 40) (Array.fromList [40,40,40,40,40])
-                        , test "repeat 2" <| assertEqual (Array.repeat 5 0) (Array.fromList [0,0,0,0,0])
-                        , test "repeat 3" <| assertEqual (Array.repeat 3 "cat") (Array.fromList ["cat","cat","cat"])
-                        , test "fromList" <| assertEqual (Array.fromList []) Array.empty
-                        ]
-        basicsTests = [ test "length" <| assertEqual (Array.length (Array.fromList [1,2,3])) 3
-                      , test "length - Long" <| assertEqual (Array.length (Array.repeat 10000 0)) 10000
-                      , test "push" <| assertEqual (Array.push 3 (Array.fromList [1,2])) (Array.fromList [1,2,3])
-                      , test "append" <| assertEqual (Array.toList <| Array.append (Array.repeat 2 42) (Array.repeat 3 81)) ([42,42,81,81,81])
-                      ]
-        getAndSetTests = [ test "get" <| assertEqual (Array.get 2 (Array.fromList [3,2,1])) 1
-                         , test "getMaybe" <| assertEqual (Array.getMaybe 1 (Array.fromList [3,2,1])) (Just 2)
-                         , test "getMaybe 2" <| assertEqual (Array.getMaybe 5 (Array.fromList [3,2,1])) Nothing
-                         , test "getMaybe 3" <| assertEqual (Array.getMaybe -1 (Array.fromList [3,2,1])) Nothing
-                         , test "getWithDefault" <| assertEqual (Array.getWithDefault 0 2 (Array.fromList [3,2,1])) 1
-                         , test "getWithDefault 2" <| assertEqual (Array.getWithDefault 0 5 (Array.fromList [3,2,1])) 0
-                         , test "set" <| assertEqual (Array.set 1 7 (Array.fromList [1,2,3])) (Array.fromList [1,7,3])
-                         ]
-        takingArraysApartTests = [ test "toList" <| assertEqual (Array.toList (Array.fromList [3,5,8])) [3,5,8]
-                                 , test "toIndexedList" <| assertEqual (Array.toIndexedList (Array.fromList ["cat","dog"])) [(0,"cat"), (1,"dog")]
-                                 , test "slice" <| assertEqual (Array.slice 1 2 (Array.fromList [0,1,2,3,4])) (Array.fromList [1,2])
-                                 , test "slice 2" <| assertEqual (Array.slice 1 -2 (Array.fromList [0,1,2,3,4])) (Array.fromList [1,2,3])
-                                 , test "slice 3" <| assertEqual (Array.slice -3 -2 (Array.fromList [0,1,2,3,4])) (Array.fromList [2,3])
-                                 ]
-        mappingAndFoldingTests = [ test "map" <| assertEqual (Array.map sqrt (Array.fromList [1,4,9])) (Array.fromList [1,2,3])
-                                 , test "indexedMap" <| assertEqual (Array.indexedMap (*) (Array.fromList [5,5,5])) (Array.fromList [0,5,10])
-                                 , test "foldl" <| assertEqual (Array.foldl (::) [] (Array.fromList [1,2,3])) [1,2,3]
-                                 , test "foldr" <| assertEqual (Array.foldr (+) 0 (Array.repeat 3 5)) 15
-                                 , test "foldl 2" <| assertEqual (Array.foldr (::) [] (Array.fromList [1,2,3])) [3,2,1]
-                                 ]
-        nativeTests = [ test "jsArrays" <| assertEqual (Array.fromList [1..1100]) (Native.Array.fromJSArray (Native.Array.toJSArray (Array.fromList [1..1100]))) ]
-    in List.concat [creationTests, basicsTests, getAndSetTests, takingArraysApartTests, mappingAndFoldingTests, nativeTests]
->>>>>>> 0eb77ffe
+      suite "Array Tests" [creationTests, basicsTests, getAndSetTests, takingArraysApartTests, mappingAndFoldingTests, nativeTests]