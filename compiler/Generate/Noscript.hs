--- conflicted
+++ resolved
@@ -49,11 +49,7 @@
       Case e cases -> concatMap (f . snd) cases
       Data _ es -> concatMap f es
       MultiIf es -> concatMap (f . snd) es
-<<<<<<< HEAD
-      Markdown _ doc _ -> [ Pan.writeHtmlString Pan.def doc ]
-=======
-      Markdown md _ -> [ MD.toHtml md ]
->>>>>>> c8643484
+      Markdown _ md _ -> [ MD.toHtml md ]
       _ -> []
 
 extractLink src txt =
