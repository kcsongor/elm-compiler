{- | This module exports functions for compiling Elm to JS.
-}
module Elm.Internal.Utils (compile, moduleName, nameAndImports) where

import qualified Data.List as List
import qualified Generate.JavaScript as JS
import qualified Build.Source as Source
<<<<<<< HEAD
import qualified Parse.Module as Parser
import qualified AST.Module as M
=======
import Parse.Module (getModuleName)
import Parse.Parse (dependencies)
import qualified SourceSyntax.Module as M
>>>>>>> 3ecb9fd8
import qualified Text.PrettyPrint as P
import qualified Metadata.Prelude as Prelude
import System.IO.Unsafe

-- |This function compiles Elm code to JavaScript. It will return either
--  an error message or the compiled JS code.
compile :: String -> Either String String
compile source =
    case Source.build False interfaces source of
      Left docs -> Left . unlines . List.intersperse "" $ map P.render docs
      Right modul -> Right $ JS.generate modul

{-# NOINLINE interfaces #-}
interfaces :: M.Interfaces
interfaces = unsafePerformIO $ Prelude.interfaces False

-- |This function extracts the module name of a given source program.
moduleName :: String -> Maybe String
<<<<<<< HEAD
moduleName = Parser.getModuleName

=======
moduleName = getModuleName

-- |This function extracts the module name and imported modules from a given
--  source program.
nameAndImports :: String -> Maybe (String, [String])
nameAndImports src =
    either (const Nothing) Just (dependencies src)

>>>>>>> 3ecb9fd8
<|MERGE_RESOLUTION|>--- conflicted
+++ resolved
@@ -1,46 +1,35 @@
-{- | This module exports functions for compiling Elm to JS.
--}
-module Elm.Internal.Utils (compile, moduleName, nameAndImports) where
-
-import qualified Data.List as List
-import qualified Generate.JavaScript as JS
-import qualified Build.Source as Source
-<<<<<<< HEAD
-import qualified Parse.Module as Parser
-import qualified AST.Module as M
-=======
-import Parse.Module (getModuleName)
-import Parse.Parse (dependencies)
-import qualified SourceSyntax.Module as M
->>>>>>> 3ecb9fd8
-import qualified Text.PrettyPrint as P
-import qualified Metadata.Prelude as Prelude
-import System.IO.Unsafe
-
--- |This function compiles Elm code to JavaScript. It will return either
---  an error message or the compiled JS code.
-compile :: String -> Either String String
-compile source =
-    case Source.build False interfaces source of
-      Left docs -> Left . unlines . List.intersperse "" $ map P.render docs
-      Right modul -> Right $ JS.generate modul
-
-{-# NOINLINE interfaces #-}
-interfaces :: M.Interfaces
-interfaces = unsafePerformIO $ Prelude.interfaces False
-
--- |This function extracts the module name of a given source program.
-moduleName :: String -> Maybe String
-<<<<<<< HEAD
-moduleName = Parser.getModuleName
-
-=======
-moduleName = getModuleName
-
--- |This function extracts the module name and imported modules from a given
---  source program.
-nameAndImports :: String -> Maybe (String, [String])
-nameAndImports src =
-    either (const Nothing) Just (dependencies src)
-
->>>>>>> 3ecb9fd8
+{- | This module exports functions for compiling Elm to JS.
+-}
+module Elm.Internal.Utils (compile, moduleName, nameAndImports) where
+
+import qualified Data.List as List
+import qualified Generate.JavaScript as JS
+import qualified Build.Source as Source
+import qualified Parse.Module as Parser
+import qualified AST.Module as M
+import Parse.Parse (dependencies)
+import qualified Text.PrettyPrint as P
+import qualified Metadata.Prelude as Prelude
+import System.IO.Unsafe
+
+-- |This function compiles Elm code to JavaScript. It will return either
+--  an error message or the compiled JS code.
+compile :: String -> Either String String
+compile source =
+    case Source.build False interfaces source of
+      Left docs -> Left . unlines . List.intersperse "" $ map P.render docs
+      Right modul -> Right $ JS.generate modul
+
+{-# NOINLINE interfaces #-}
+interfaces :: M.Interfaces
+interfaces = unsafePerformIO $ Prelude.interfaces False
+
+-- |This function extracts the module name of a given source program.
+moduleName :: String -> Maybe String
+moduleName = Parser.getModuleName
+
+-- |This function extracts the module name and imported modules from a given
+--  source program.
+nameAndImports :: String -> Maybe (String, [String])
+nameAndImports src =
+    either (const Nothing) Just (dependencies src)